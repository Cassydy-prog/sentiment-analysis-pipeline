--- conflicted
+++ resolved
@@ -31,15 +31,9 @@
     
     def setup_model(self):
         try:
-<<<<<<< HEAD
             self.tokenizer = BertTokenizer.from_pretrained('bert-base-cased')
             self.model = SentimentClassifier(len(self.class_names)).to(self.device)
             self.model.load_state_dict(torch.load('src/best_model.bin', map_location=self.device))
-=======
-            self.tokenizer = BertTokenizer.from_pretrained('tokenizer')
-            self.model = SentimentClassifier(len(self.class_names)).to(self.device)
-            self.model.load_state_dict(torch.load('best_model.bin', map_location=self.device))
->>>>>>> ebcdf950
             self.model.eval()
         except Exception as e:
             messagebox.showerror("Error", f"Model loading failed: {str(e)}")
